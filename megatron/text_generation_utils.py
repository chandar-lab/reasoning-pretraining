# coding=utf-8
# Copyright (c) 2021  Josh Levy-Kramer <josh@levykramer.co.uk>. All rights reserved.
# This file is based on code by the authors denoted below and has been modified from its original version.
# Copyright (c) 2020, NVIDIA CORPORATION.  All rights reserved.
#
# Licensed under the Apache License, Version 2.0 (the "License");
# you may not use this file except in compliance with the License.
# You may obtain a copy of the License at
#
#     http://www.apache.org/licenses/LICENSE-2.0
#
# Unless required by applicable law or agreed to in writing, software
# distributed under the License is distributed on an "AS IS" BASIS,
# WITHOUT WARRANTIES OR CONDITIONS OF ANY KIND, either express or implied.
# See the License for the specific language governing permissions and
# limitations under the License.

"""Utilities for generating text."""

import copy
import json
import os
import time
from typing import List, Union

import torch
import torch.nn.functional as F

from megatron import print_rank_0
from megatron import mpu
from megatron.utils import get_ltor_masks_and_position_ids, is_mp_rank_0


def get_batch(neox_args, context_tokens):
    """Generate batch from context tokens."""
 
    # Move to GPU.
    tokens = context_tokens.view(neox_args.batch_size, -1).contiguous().cuda()
    # Get the attention mask and postition ids.
    attention_mask, _, position_ids = get_ltor_masks_and_position_ids(
        tokens,
        neox_args.tokenizer.eod,
        neox_args.reset_position_ids,
        neox_args.reset_attention_mask,
        neox_args.eod_mask_loss)
    return tokens, attention_mask, position_ids


def top_k_logits(logits, top_k=0, top_p=0.0, filter_value=-float('Inf')):
    """
    Filters the logits using top_k / top_p, filling any filtered vocab items with filter_value (defaults to -inf).

    This function has been mostly taken from huggingface conversational ai code at
    https://medium.com/huggingface/how-to-build-a-state-of-the-art-conversational-ai-with-transfer-learning-2d818ac26313

    logits: torch.Tensor -> logits of megatron model.
    top_k: integer -> integer between 0 and the models vocab size. Filters out any logits with a probability less than that of the top_kth token.
    top_p: float -> Top-p (nucles) sampling chooses from the smallest possible set of tokens whose cumulative probability exceeds the probability top_p.

    returns: (filtered) logits"""

    if top_k > 0:
        # Remove all tokens with a probability less than the
        # last token of the top-k
        indices_to_remove = logits < torch.topk(logits, top_k)[0][..., -1, None]
        logits[indices_to_remove] = filter_value

    if top_p > 0.0:
        # convert to 1D
        sorted_logits, sorted_indices = torch.sort(
            logits, descending=True, dim=-1)
        cumulative_probs = torch.cumsum(F.softmax(sorted_logits, dim=-1),
                                        dim=-1)

        # Remove tokens with cumulative probability above the threshold
        sorted_indices_to_remove = cumulative_probs > top_p
        # Shift the indices to the right to keep also the first token
        # above the threshold
        sorted_indices_to_remove[..., 1:] \
            = sorted_indices_to_remove[..., :-1].clone()
        sorted_indices_to_remove[..., 0] = 0
        for i in range(sorted_indices.size(0)):
            indices_to_remove = sorted_indices[i][sorted_indices_to_remove[i]]
            logits[i][indices_to_remove] = filter_value

    return logits


def pad_batch(batch, pad_id, neox_args):
    """
    pads context lengths in batch with pad_id to equal neox_args.seq_length,
    and returns the padded batch and the new lengths.

    batch: torch.Tensor of tokens
    pad_id: int, integer to use as padding token
    neox_args: neox_args
    """

    context_lengths = []
    for tokens in batch:
        context_length = len(tokens)
        if context_length < neox_args.seq_length:
            tokens.extend([pad_id] * (neox_args.seq_length - context_length))
        context_lengths.append(context_length)
    return batch, context_lengths


def get_token_stream(neox_args, model, context_tokens):
    """
    yields completions from a model as an iterator.

    model: a Megatron model.
    context_tokens: the prompt to complete.
    """

    context_tokens, context_lengths = pad_batch(context_tokens, neox_args.tokenizer.eod, neox_args)

    context_tokens_tensor = torch.cuda.LongTensor(context_tokens)
    context_length_tensor = torch.cuda.LongTensor(context_lengths)

    torch.distributed.broadcast(context_length_tensor,
                                mpu.get_model_parallel_src_rank(),
                                group=mpu.get_model_parallel_group())
    torch.distributed.broadcast(context_tokens_tensor,
                                mpu.get_model_parallel_src_rank(),
                                group=mpu.get_model_parallel_group())

    context_length = context_length_tensor.min().item()
    tokens, attention_mask, position_ids = get_batch(neox_args, context_tokens_tensor)

    batch_token_iterator = sample_sequence_batch(neox_args, model, context_tokens_tensor,
                                                 context_length_tensor,
                                                 attention_mask, position_ids)
    for tokens, lengths in batch_token_iterator:
        context_length += 1
        yield tokens[:, :context_length], lengths


def switch(val1, val2, boolean):
    """
    replaces items in val1 with items in val2 where boolean = True
    """
    boolean = boolean.type_as(val1)
    return (1 - boolean) * val1 + boolean * val2


def forward_model(neox_args, model, model_inputs):
    """
    Runs model.forward(model_inputs)

    We need to create a wrapper for this function because deepspeed pipe parallel modules operate differently to normal models.

    model: a Megatron model.
    model_inputs: tuple containing model args

    returns: result of model.forward(model_inputs)
    """
    # because someone at deepspeed decided pipeline modules couldn't use kwargs,
    # we need to forward a pipe model by access model.module() instead of just model()

    torch.distributed.barrier()
    if neox_args.pipe_parallel_size <= 1:
        return model.module(model_inputs)
    else:
        data_iterator = iter(
            [[model_inputs, torch.Tensor(1)]])  # we need to feed in fake labels bc deepspeed is only built for training
        x = model.inference_batch(data_iterator)
        return x


def broadcast_terminate_signal(terminate_runs: int):
    """Send signal to all workers to terminate if we've finished the process"""
    terminate_runs_tensor = torch.cuda.LongTensor([terminate_runs])
    torch.distributed.broadcast(terminate_runs_tensor,
                                mpu.get_model_parallel_src_rank(),
                                group=mpu.get_model_parallel_group())
    return terminate_runs_tensor[0].item()


def sample_sequence_batch(neox_args, model, context_tokens, context_lengths,
                          attention_mask, position_ids,
                          maxlen=None):
    """
    yields completions from a model as an iterator.

    model: a Megatron model.
    context_tokens: the prompt to complete.
    context_lengths: lengths of context tokens.
    attention_mask: attention mask for megatron model.
    position_ids: position ids for positional encoding.

    yields: tokens (completions from model), and lengths (lengths of completions)
    """

    model.eval()
    with torch.no_grad():
        context_length = context_lengths.min().item()
        eos_id = neox_args.tokenizer.eod

        counter = 0
        org_context_length = context_length
        batch_size = context_tokens.size(0)
        is_done = torch.zeros([batch_size]).byte().cuda()
        tokens = context_tokens
        layer_past = torch.Tensor().cuda()

        if maxlen is None:
            maxlen = neox_args.seq_length - 1
            if maxlen > (org_context_length + neox_args.out_seq_length):
                maxlen = org_context_length + neox_args.out_seq_length

        lengths = torch.ones([batch_size]).long().cuda() * maxlen

        while context_length <= (maxlen):
<<<<<<< HEAD
            if neox_args.recompute:
                # we need to use neox_args instead of kwargs here because deepspeed :|
                model_inputs = (tokens,
                                position_ids,
                                attention_mask,
                                torch.Tensor(),
                                )
                logits = forward_model(neox_args, model, model_inputs)
=======
            if args.recompute:
                # we need to use args instead of kwargs here because deepspeed :|
                model_inputs = (
                    tokens,
                    position_ids,
                    attention_mask,
                    torch.Tensor(),
                )
                logits, _ = forward_model(model, model_inputs)
>>>>>>> 063182e1
                logits = logits[:, context_length - 1, :]
            else:
                if counter == 0:
                    tokens2use = tokens[:, :context_length]
                    positions2use = position_ids[:, :context_length]
                else:
                    tokens2use = tokens[:, context_length - 1].view(
                        batch_size, -1)
                    positions2use = position_ids[:, context_length - 1].view(
                        batch_size, -1)
<<<<<<< HEAD
            # we have to use neox_args instead of kwargs here because deepspeed :|
            model_inputs = (tokens2use,  # input_ids
                            positions2use,  # position_ids
                            attention_mask,  # attention_mask
                            layer_past,  # layer_past
                            )

            logits, layer_past = forward_model(neox_args, model, model_inputs)

            # TODO: we are replicating computation across all machines here, which is really unecessary, we should probably just do it on one then communicate the results
            logits = logits[:, -1].view(batch_size, -1).contiguous()
            if neox_args.greedy:
=======
                # we have to use args instead of kwargs here because deepspeed :|
                model_inputs = (
                    tokens2use, # input_ids
                    positions2use, # position_ids
                    attention_mask, # attention_mask
                    layer_past, # layer_past
                )
                logits, layer_past = forward_model(model, model_inputs)
                # TODO: we are replicating computation across all machines here, which is really unecessary, we should probably just do it on one then communicate the results
                logits = logits[:, -1].view(batch_size, -1).contiguous()

            if args.greedy:
>>>>>>> 063182e1
                prev = torch.argmax(logits, dim=-1).view(-1)
            else:
                logits = logits.float()
                logits /= neox_args.temperature
                logits = top_k_logits(logits, top_k=neox_args.top_k,
                                      top_p=neox_args.top_p)
                log_probs = F.softmax(logits, dim=-1)
                prev = torch.multinomial(log_probs, num_samples=1).view(-1)

            print_logits = []
            for p in prev:
                print_logits.append([logits[i, p].item()
                                     for i in range(batch_size)])
            started = context_lengths <= context_length
            tokens[:, context_length] = switch(
                tokens[:, context_length].view(-1), prev, started)
            context_length += 1
            counter += 1
            done_token = (prev == eos_id).byte() & started.byte()
            just_finished = (done_token & ~is_done).bool()
            lengths[just_finished.view(-1)] = context_length
            is_done = is_done | done_token
            done = torch.all(is_done)
            yield tokens, lengths
            if done:
                break


def generate_samples_from_prompt(neox_args, model, text: Union[List[str], str]):
    """
    Generates samples from raw text and returns them in a dictionary.


    model: a Megatron model
    text: either a single prompt (str) or a list of prompts (List[str]).

    returns: List[dict] -> a list of dicts containing the following fields:
        - 'context' (the input)
        - 'text' (the completion)
        - 'length' (the length of the completion)
    """

    # type check
    assert any([isinstance(text, str), isinstance(text, list)]), "Text should be in string or list form"
    if isinstance(text, str):
        text = [text]

    if is_mp_rank_0():
        input_count = len(text)
        input_pos = 0

    # generate completions
    iterations = 0
    generated_texts = []
    while True:
        start_time = time.time()

        # Tokenize text, and check whether we should terminate process
        terminate_runs = 0
        if is_mp_rank_0():
            if input_pos == input_count:
                terminate_runs = 1
            else:
                raw_text = text[input_pos]
                input_pos += 1

                context_tokens = neox_args.tokenizer.tokenize(raw_text)
                context_length = len(context_tokens)

                if context_length >= (neox_args.seq_length // 2):
                    print_rank_0("\nContext length", context_length,
                                 "\nPlease give smaller context (half of the "
                                 "sequence length)!", flush=True)
                    continue
        else:
            context_tokens = neox_args.tokenizer.tokenize("EMPTY TEXT")
            context_length = len(context_tokens)

        terminate_runs = broadcast_terminate_signal(terminate_runs)
        if terminate_runs == 1:
            return generated_texts

        for token_stream in get_token_stream(neox_args, model, copy.deepcopy([context_tokens])):
            pass
        token_batch = token_stream[0].cpu().numpy().tolist()
        length_batch = token_stream[1].cpu().numpy().tolist()
        for tokens, length in zip(token_batch, length_batch):
            tokens = tokens[1:length - 1]
            try:
                text = neox_args.tokenizer.detokenize(tokens)
            except KeyError:
                print_rank_0("WARNING: generated token which doesn't exist. Skipping")
                continue
            is_finished = length < neox_args.seq_length - 1

            if is_mp_rank_0():
                data = {'context': raw_text, 'text': text, 'length': length - 1, 'finished': is_finished}
                generated_texts.append(data)
                if iterations % neox_args.log_interval == 0:
                    print_rank_0('Avg s/batch:',
                                 (time.time() - start_time) / min(neox_args.log_interval, iterations + 1))
                    start_time = time.time()
                iterations += 1

    return generated_texts


def generate_samples_input_from_file(neox_args, model):
    """
    Generates samples from an input file and writes them to an output file.

    Reads prompts from neox_args.sample_input_file and writes completions to neox_args.sample_output_file

    model: a Megatron model
    """
    # Read the sample file and open the output file.
    assert neox_args.sample_input_file is not None, \
        'sample input file is not provided.'
    with open(neox_args.sample_input_file, "r") as f:
        prompts = f.readlines()
    if is_mp_rank_0():
        if neox_args.sample_output_file is None:
            sample_output_file = neox_args.sample_input_file + ".out"
            print_rank_0('could not find `sample-output-file`, setting '
                         'it to {}'.format(sample_output_file))
        else:
            sample_output_file = neox_args.sample_output_file
        f_out = open(sample_output_file, "w+")
    generated_texts = generate_samples_from_prompt(neox_args=neox_args, model=model, text=prompts)
    if is_mp_rank_0():
        for item in generated_texts:
            f_out.write(json.dumps(item) + '\n')


def generate_samples_interactive(neox_args, model, print_frequency=24):
    """
    Generates samples interactively in the terminal.

    model: a Megatron model
    print_frequency: int, how often (in tokens) to print the output.
    """

    context_count = 0
    model.eval()
    with torch.no_grad():
        while True:
            torch.distributed.barrier(group=mpu.get_model_parallel_group())
            terminate_runs = 0

            if is_mp_rank_0():
                os.system('clear')
                raw_text = input("\nContext prompt (stop to exit) >>> ")
                while not raw_text:
                    print_rank_0('Prompt should not be empty!')
                    raw_text = input("\nContext prompt (stop to exit) >>> ")

                if "stop" in raw_text:
                    terminate_runs = 1
                else:
                    context_tokens = neox_args.tokenizer.tokenize(raw_text)
                    context_length = len(context_tokens)

                    if context_length >= (neox_args.seq_length // 2):
                        print_rank_0("\nContext length", context_length,
                                     "\nPlease give smaller context (half of the "
                                     "sequence length)!", flush=True)
                        continue
            else:
                context_tokens = neox_args.tokenizer.tokenize("EMPTY TEXT")
                context_length = len(context_tokens)

            terminate_runs = broadcast_terminate_signal(terminate_runs)
            if terminate_runs == 1:
                return

            token_stream = get_token_stream(neox_args, model, [context_tokens])
            for counter, decode_tokens in enumerate(token_stream):
                decode_tokens, _ = decode_tokens
                decode_tokens = decode_tokens[0].cpu().numpy().tolist()

                if mpu.get_model_parallel_rank() == 0 and \
                        counter % print_frequency == 0:
                    os.system('clear')
                    print_rank_0("\nContext:", raw_text, flush=True)
                    trim_decode_tokens = neox_args.tokenizer.detokenize(
                        decode_tokens)[len(raw_text):]
                    print_rank_0("\nMegatron-LM:", trim_decode_tokens, flush=True)

            if is_mp_rank_0():
                os.system('clear')
                print_rank_0("\nContext:", raw_text, flush=True)
                trim_decode_tokens = neox_args.tokenizer.detokenize(
                    decode_tokens)[len(raw_text):]
                print_rank_0("\nMegatron-LM:", trim_decode_tokens, flush=True)

            raw_text = None
            torch.distributed.barrier(group=mpu.get_model_parallel_group())
            context_count += 1

            if is_mp_rank_0():
                input("\nPress any key to continue >>>")


def generate_samples_unconditional(neox_args, model):
    """
    Generates samples unconditionially (no prompt) and yields them in a dictionary.


    model: a Megatron model

    yields: Dict -> a dict containing the following fields:
        - 'text' (the completion)
        - 'length' (the length of the completion)
    """

    num_samples = neox_args.num_samples
    context_tokens = [[neox_args.tokenizer.eod]
                      for _ in range(neox_args.batch_size)]
    ctr = 0
    while True:
        start_time = time.time()
        token_stream = None

        for token_stream in get_token_stream(neox_args, model, copy.deepcopy(context_tokens)):
            ' print(token_stream) -> 1, 1,2, 1,2,3'
            pass
        if token_stream is None: break
        if ctr % neox_args.log_interval == 0:
            print_rank_0('Avg s/batch:',
                         (time.time() - start_time) / min(neox_args.log_interval, ctr + 1))
            start_time = time.time()
        length = len(token_stream)
        token_batch = token_stream[0].cpu().numpy().tolist()
        length_batch = token_stream[1].cpu().numpy().tolist()

        for tokens, length in zip(token_batch, length_batch):
            tokens = tokens[1:length - 1]
            try:
                text = neox_args.tokenizer.detokenize(tokens)
            except KeyError:
                print_rank_0("WARNING: generated token which doesn't exist. Skipping")
                continue
            is_finished = length < neox_args.seq_length - 1
            datum = {'text': text, 'length': length - 1, 'finished': is_finished}
            yield datum
            ctr += 1
            if ctr >= num_samples:
                break
        if ctr >= num_samples:
            break


def generate_and_write_samples_unconditional(neox_args, model):
    """
    Generates samples unconditionially (no prompt) and writes them to an output file at neox_args.genfile

    model: a Megatron model

    """
    assert neox_args.genfile is not None
    genfile = neox_args.genfile

    # Create directory
    genfile_dir = os.path.dirname(genfile)
    os.makedirs(genfile_dir, exist_ok=True)

    with open(genfile, 'w') as f:
        for n, datum in enumerate(generate_samples_unconditional(neox_args=neox_args, model=model), 1):
            f.write(json.dumps(datum) + '\n')
            if n != 0 and n % neox_args.log_interval:
                print_rank_0(f"Text generated and written: {n}")<|MERGE_RESOLUTION|>--- conflicted
+++ resolved
@@ -212,7 +212,6 @@
         lengths = torch.ones([batch_size]).long().cuda() * maxlen
 
         while context_length <= (maxlen):
-<<<<<<< HEAD
             if neox_args.recompute:
                 # we need to use neox_args instead of kwargs here because deepspeed :|
                 model_inputs = (tokens,
@@ -221,17 +220,6 @@
                                 torch.Tensor(),
                                 )
                 logits = forward_model(neox_args, model, model_inputs)
-=======
-            if args.recompute:
-                # we need to use args instead of kwargs here because deepspeed :|
-                model_inputs = (
-                    tokens,
-                    position_ids,
-                    attention_mask,
-                    torch.Tensor(),
-                )
-                logits, _ = forward_model(model, model_inputs)
->>>>>>> 063182e1
                 logits = logits[:, context_length - 1, :]
             else:
                 if counter == 0:
@@ -242,7 +230,6 @@
                         batch_size, -1)
                     positions2use = position_ids[:, context_length - 1].view(
                         batch_size, -1)
-<<<<<<< HEAD
             # we have to use neox_args instead of kwargs here because deepspeed :|
             model_inputs = (tokens2use,  # input_ids
                             positions2use,  # position_ids
@@ -255,20 +242,6 @@
             # TODO: we are replicating computation across all machines here, which is really unecessary, we should probably just do it on one then communicate the results
             logits = logits[:, -1].view(batch_size, -1).contiguous()
             if neox_args.greedy:
-=======
-                # we have to use args instead of kwargs here because deepspeed :|
-                model_inputs = (
-                    tokens2use, # input_ids
-                    positions2use, # position_ids
-                    attention_mask, # attention_mask
-                    layer_past, # layer_past
-                )
-                logits, layer_past = forward_model(model, model_inputs)
-                # TODO: we are replicating computation across all machines here, which is really unecessary, we should probably just do it on one then communicate the results
-                logits = logits[:, -1].view(batch_size, -1).contiguous()
-
-            if args.greedy:
->>>>>>> 063182e1
                 prev = torch.argmax(logits, dim=-1).view(-1)
             else:
                 logits = logits.float()
